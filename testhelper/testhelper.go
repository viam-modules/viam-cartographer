// Package testhelper provides test helpers which don't depend on viamcartographer
package testhelper

import (
	"context"
	"os"
	"path/filepath"
	"strings"
	"testing"
	"time"

	"github.com/edaniels/golog"
	"github.com/golang/geo/r3"
	"github.com/pkg/errors"
	"github.com/viamrobotics/gostream"
	"go.viam.com/rdk/components/camera"
	"go.viam.com/rdk/components/movementsensor"
	"go.viam.com/rdk/pointcloud"
	"go.viam.com/rdk/resource"
	"go.viam.com/rdk/rimage/transform"
	"go.viam.com/rdk/services/slam"
	"go.viam.com/rdk/spatialmath"
	"go.viam.com/rdk/testutils/inject"
	"go.viam.com/test"
	"go.viam.com/utils/artifact"

	viamcartographer "github.com/viamrobotics/viam-cartographer"
	vcConfig "github.com/viamrobotics/viam-cartographer/config"
	s "github.com/viamrobotics/viam-cartographer/sensors"
)

const (
	// SlamTimeFormat is the timestamp format used in the dataprocess.
	SlamTimeFormat = "2006-01-02T15:04:05.0000Z"
	// SensorValidationMaxTimeoutSecForTest is used in the ValidateGetAndSaveData
	// function to ensure that the sensor in the GetAndSaveData function
	// returns data within an acceptable time.
	SensorValidationMaxTimeoutSecForTest = 1
	// SensorValidationIntervalSecForTest is used in the ValidateGetAndSaveData
	// function for the while loop that attempts to grab data from the
	// sensor that is used in the GetAndSaveData function.
	SensorValidationIntervalSecForTest = 1
	testDialMaxTimeoutSec              = 1
<<<<<<< HEAD
=======
	// NumPointClouds is the number of pointclouds saved in artifact
	// for the cartographer integration tests.
	NumPointClouds = 15
	// CartoFacadeTimeoutForTest is the timeout used for capi requests for tests.
	CartoFacadeTimeoutForTest = 5 * time.Second
	// CartoFacadeInternalTimeoutForTest is the timeout used for internal capi
	// requests for tests.
	CartoFacadeInternalTimeoutForTest = 15 * time.Minute
>>>>>>> dda03f09
)

// SetupStubDeps returns stubbed dependencies based on the camera
// the stubs fail tests if called.
func SetupStubDeps(cameraName, movementSensorName string, t *testing.T) resource.Dependencies {
	deps := make(resource.Dependencies)
	switch cameraName {
	case "stub_lidar":
		deps[camera.Named(cameraName)] = getStubLidar(t)
	default:
		t.Errorf("SetupStubDeps called with unhandled camera: %s", cameraName)
	}
	switch movementSensorName {
	case "stub_imu":
		deps[movementsensor.Named(movementSensorName)] = getStubIMU(t)
	case "":
	default:
		t.Errorf("SetupStubDeps called with unhandled movement sensor: %s", movementSensorName)
	}

	return deps
}

func getStubLidar(t *testing.T) *inject.Camera {
	cam := &inject.Camera{}
	cam.NextPointCloudFunc = func(ctx context.Context) (pointcloud.PointCloud, error) {
		t.Error("TEST FAILED stub lidar NextPointCloud called")
		return nil, errors.New("invalid sensor")
	}
	cam.StreamFunc = func(ctx context.Context, errHandlers ...gostream.ErrorHandler) (gostream.VideoStream, error) {
		t.Error("TEST FAILED stub lidar Stream called")
		return nil, errors.New("invalid sensor")
	}
	cam.ProjectorFunc = func(ctx context.Context) (transform.Projector, error) {
		t.Error("TEST FAILED stub lidar Projector called")
		return nil, transform.NewNoIntrinsicsError("")
	}
	cam.PropertiesFunc = func(ctx context.Context) (camera.Properties, error) {
		return camera.Properties{
			SupportsPCD: true,
		}, nil
	}
	return cam
}

func getStubIMU(t *testing.T) *inject.MovementSensor {
	imu := &inject.MovementSensor{}
	imu.LinearAccelerationFunc = func(ctx context.Context, extra map[string]interface{}) (r3.Vector, error) {
		t.Error("TEST FAILED stub IMU LinearAcceleration called")
		return r3.Vector{}, errors.New("invalid sensor")
	}
	imu.AngularVelocityFunc = func(ctx context.Context, extra map[string]interface{}) (spatialmath.AngularVelocity, error) {
		t.Error("TEST FAILED stub IMU AngularVelocity called")
		return spatialmath.AngularVelocity{}, errors.New("invalid sensor")
	}
	imu.PropertiesFunc = func(ctx context.Context, extra map[string]interface{}) (*movementsensor.Properties, error) {
		return &movementsensor.Properties{
			AngularVelocitySupported:    true,
			LinearAccelerationSupported: true,
		}, nil
	}
	return imu
}

// ClearDirectory deletes the contents in the path directory
// without deleting path itself.
func ClearDirectory(t *testing.T, path string) {
	t.Helper()

	err := ResetFolder(path)
	test.That(t, err, test.ShouldBeNil)
}

// CreateIntegrationSLAMService creates a slam service for testing.
func CreateIntegrationSLAMService(
	t *testing.T,
	cfg *vcConfig.Config,
	timedLidar s.TimedLidarSensor,
	timedIMU s.TimedIMUSensor,
	logger golog.Logger,
) (slam.Service, error) {
	ctx := context.Background()
	cfgService := resource.Config{Name: "test", API: slam.API, Model: viamcartographer.Model}
	cfgService.ConvertedAttributes = cfg

	sensorDeps, err := cfg.Validate("path")
	if err != nil {
		return nil, err
	}
	if timedIMU == nil {
		test.That(t, sensorDeps, test.ShouldResemble, []string{cfg.Camera["name"]})
	} else {
		test.That(t, sensorDeps, test.ShouldResemble, []string{cfg.Camera["name"], cfg.MovementSensor["name"]})
	}

	deps := SetupStubDeps(cfg.Camera["name"], cfg.MovementSensor["name"], t)

	svc, err := viamcartographer.New(
		ctx,
		deps,
		cfgService,
		logger,
		SensorValidationMaxTimeoutSecForTest,
		SensorValidationIntervalSecForTest,
		CartoFacadeTimeoutForTest,
		CartoFacadeInternalTimeoutForTest,
		timedLidar,
		timedIMU,
	)
	if err != nil {
		test.That(t, svc, test.ShouldBeNil)
		return nil, err
	}

	test.That(t, svc, test.ShouldNotBeNil)

	return svc, nil
}

// CreateSLAMService creates a slam service for testing.
func CreateSLAMService(
	t *testing.T,
	cfg *vcConfig.Config,
	logger golog.Logger,
) (slam.Service, error) {
	t.Helper()

	ctx := context.Background()
	cfgService := resource.Config{Name: "test", API: slam.API, Model: viamcartographer.Model}
	cfgService.ConvertedAttributes = cfg
	sensorDeps, err := cfg.Validate("path")
	if err != nil {
		return nil, err
	}

	// feature flag for IMU Integration sets whether to use the dictionary or list format for configuring sensors
	cameraName := ""
	imuName := ""
	if cfg.IMUIntegrationEnabled {
		cameraName = cfg.Camera["name"]
		imuName = cfg.MovementSensor["name"]
	} else {
		if len(cfg.Sensors) > 1 {
			return nil, errors.Errorf("configuring lidar camera error: "+
				"'sensors' must contain only one lidar camera, but is 'sensors: [%v]'",
				strings.Join(cfg.Sensors, ", "))
		}
		cameraName = cfg.Sensors[0]
	}
	if imuName == "" {
		test.That(t, sensorDeps, test.ShouldResemble, []string{cameraName})
	} else {
		test.That(t, sensorDeps, test.ShouldResemble, []string{cameraName, imuName})
	}

	deps := s.SetupDeps(cameraName, imuName)

	svc, err := viamcartographer.New(
		ctx,
		deps,
		cfgService,
		logger,
		SensorValidationMaxTimeoutSecForTest,
		SensorValidationIntervalSecForTest,
		CartoFacadeTimeoutForTest,
		CartoFacadeInternalTimeoutForTest,
		nil,
		nil,
	)
	if err != nil {
		test.That(t, svc, test.ShouldBeNil)
		return nil, err
	}

	test.That(t, svc, test.ShouldNotBeNil)

	return svc, nil
}

// ResetFolder removes all content in path and creates a new directory
// in its place.
func ResetFolder(path string) error {
	dirInfo, err := os.Stat(path)
	if err != nil {
		return err
	}
	if !dirInfo.IsDir() {
		return errors.Errorf("the path passed ResetFolder does not point to a folder: %v", path)
	}
	if err = os.RemoveAll(path); err != nil {
		return err
	}
	return os.Mkdir(path, dirInfo.Mode())
}

// InitTestCL initializes the carto library & returns a function to terminate it.
func InitTestCL(t *testing.T, logger golog.Logger) func() {
	t.Helper()
	err := viamcartographer.InitCartoLib(logger)
	test.That(t, err, test.ShouldBeNil)
	return func() {
		err = viamcartographer.TerminateCartoLib()
		test.That(t, err, test.ShouldBeNil)
	}
}

// InitInternalState creates the internal state directory witghin a temp directory
// with an internal state pbstream file & returns the data directory & a function
// to delete the data directory.
func InitInternalState(t *testing.T) (string, func()) {
	dataDirectory, err := os.MkdirTemp("", "*")
	test.That(t, err, test.ShouldBeNil)

	internalStateDir := filepath.Join(dataDirectory, "internal_state")
	err = os.Mkdir(internalStateDir, os.ModePerm)
	test.That(t, err, test.ShouldBeNil)

	file := "viam-cartographer/outputs/viam-office-02-22-3/internal_state/internal_state_0.pbstream"
	internalState, err := os.ReadFile(artifact.MustPath(file))
	test.That(t, err, test.ShouldBeNil)

	timestamp := time.Date(2006, 1, 2, 15, 4, 5, 999900000, time.UTC)
	filename := CreateTimestampFilename(dataDirectory+"/internal_state", "internal_state", ".pbstream", timestamp)
	err = os.WriteFile(filename, internalState, os.ModePerm)
	test.That(t, err, test.ShouldBeNil)

	return dataDirectory, func() {
		err := os.RemoveAll(dataDirectory)
		test.That(t, err, test.ShouldBeNil)
	}
}

// CreateTimestampFilename creates an absolute filename with a primary sensor name and timestamp written
// into the filename.
func CreateTimestampFilename(dataDirectory, lidarName, fileType string, timeStamp time.Time) string {
	return filepath.Join(dataDirectory, lidarName+"_data_"+timeStamp.UTC().Format(SlamTimeFormat)+fileType)
}<|MERGE_RESOLUTION|>--- conflicted
+++ resolved
@@ -40,18 +40,10 @@
 	// function for the while loop that attempts to grab data from the
 	// sensor that is used in the GetAndSaveData function.
 	SensorValidationIntervalSecForTest = 1
-	testDialMaxTimeoutSec              = 1
-<<<<<<< HEAD
-=======
-	// NumPointClouds is the number of pointclouds saved in artifact
-	// for the cartographer integration tests.
-	NumPointClouds = 15
 	// CartoFacadeTimeoutForTest is the timeout used for capi requests for tests.
 	CartoFacadeTimeoutForTest = 5 * time.Second
-	// CartoFacadeInternalTimeoutForTest is the timeout used for internal capi
-	// requests for tests.
+	// CartoFacadeInternalTimeoutForTest is the timeout used for internal capi requests for tests.
 	CartoFacadeInternalTimeoutForTest = 15 * time.Minute
->>>>>>> dda03f09
 )
 
 // SetupStubDeps returns stubbed dependencies based on the camera
