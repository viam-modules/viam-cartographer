#include "slam_service.h"

#include <boost/test/unit_test.hpp>
#include <exception>

#include "../io/file_handler.h"
#include "../utils/slam_service_helpers.h"
#include "../utils/test_helpers.h"

namespace viam {
namespace {

BOOST_AUTO_TEST_SUITE(SLAMService)

void checkCartoMapBuilderParameters(SLAMServiceImpl& slamService) {
    auto tolerance = boost::test_tools::tolerance(0.00001);

    BOOST_TEST(slamService.GetOptimizeEveryNNodesFromMapBuilder() ==
               slamService.optimize_every_n_nodes);
    BOOST_TEST(slamService.GetNumRangeDataFromMapBuilder() ==
               slamService.num_range_data);
    BOOST_TEST(slamService.GetMissingDataRayLengthFromMapBuilder() ==
                   slamService.missing_data_ray_length,
               tolerance);
    BOOST_TEST(slamService.GetMaxRangeFromMapBuilder() == slamService.max_range,
               tolerance);
    BOOST_TEST(slamService.GetMinRangeFromMapBuilder() == slamService.min_range,
               tolerance);
    if (slamService.GetActionMode() == ActionMode::LOCALIZING) {
        BOOST_TEST(slamService.GetMaxSubmapsToKeepFromMapBuilder() ==
                   slamService.max_submaps_to_keep);
    } else {
        BOOST_TEST(slamService.GetMaxSubmapsToKeepFromMapBuilder() == 0);
    }

    if (slamService.GetActionMode() == ActionMode::UPDATING) {
        BOOST_TEST(slamService.GetFreshSubmapsCountFromMapBuilder() ==
                   slamService.fresh_submaps_count);
        BOOST_TEST(slamService.GetMinCoveredAreaFromMapBuilder() ==
                       slamService.min_covered_area,
                   tolerance);
        BOOST_TEST(slamService.GetMinAddedSubmapsCountFromMapBuilder() ==
                   slamService.min_added_submaps_count);
    } else {
        BOOST_TEST(slamService.GetFreshSubmapsCountFromMapBuilder() == 0);
        BOOST_TEST(slamService.GetMinCoveredAreaFromMapBuilder() == 0,
                   tolerance);
        BOOST_TEST(slamService.GetMinAddedSubmapsCountFromMapBuilder() == 0);
    }
    BOOST_TEST(slamService.GetOccupiedSpaceWeightFromMapBuilder() ==
                   slamService.occupied_space_weight,
               tolerance);
    BOOST_TEST(slamService.GetTranslationWeightFromMapBuilder() ==
                   slamService.translation_weight,
               tolerance);
    BOOST_TEST(slamService.GetRotationWeightFromMapBuilder() ==
                   slamService.rotation_weight,
               tolerance);
}

BOOST_AUTO_TEST_CASE(OverwriteMapBuilderParameters_set_values_mapping) {
    SLAMServiceImpl slamService;
    slamService.optimize_every_n_nodes = 9999;
    slamService.num_range_data = 9998;
    slamService.missing_data_ray_length = 9997.77;
    slamService.max_range = 9996.66;
    slamService.min_range = 9995.55;
    slamService.max_submaps_to_keep = 9994;
    slamService.fresh_submaps_count = 9993;
    slamService.min_covered_area = 9992.22;
    slamService.min_added_submaps_count = 9991;
    slamService.occupied_space_weight = 9990.09;
    slamService.translation_weight = 9989.89;
    slamService.rotation_weight = 9988.88;

    // Mapping is the default action_mode when slamService is created
    BOOST_TEST(slamService.GetActionMode() == ActionMode::MAPPING);
    slamService.OverwriteMapBuilderParameters();
    checkCartoMapBuilderParameters(slamService);
}

BOOST_AUTO_TEST_CASE(
    OverwriteMapBuilderParameters_check_default_values_mapping) {
    SLAMServiceImpl slamService;

    // Mapping is the default action_mode when slamService is created
    BOOST_TEST(slamService.GetActionMode() == ActionMode::MAPPING);
    slamService.OverwriteMapBuilderParameters();
    checkCartoMapBuilderParameters(slamService);
}

BOOST_AUTO_TEST_CASE(OverwriteMapBuilderParameters_set_values_updating) {
    // Create a temp directory with a map file in it
    std::vector<std::string> data_files{};
    std::vector<std::string> map_files{
        "map_data_2022-02-11T01:44:53.1903Z.pbstream"};
    // Create a unique path in the temp directory and add the files
    boost::filesystem::path tmp_dir =
        utils::createTmpDirectoryAndAddFiles(data_files, map_files);

    SLAMServiceImpl slamService;
    slamService.path_to_map = tmp_dir.string() + "/map";
    slamService.optimize_every_n_nodes = 9999;
    slamService.num_range_data = 9998;
    slamService.missing_data_ray_length = 9997.77;
    slamService.max_range = 9996.66;
    slamService.min_range = 9995.55;
    slamService.max_submaps_to_keep = 9994;
    slamService.fresh_submaps_count = 9993;
    slamService.min_covered_area = 9992.22;
    slamService.min_added_submaps_count = 9991;
    slamService.occupied_space_weight = 9990.09;
    slamService.translation_weight = 9989.89;
    slamService.rotation_weight = 9988.88;
    // Set the action mode to updating by providing an apriori map
    // and by setting map_rate_sec != 0
    slamService.map_rate_sec = std::chrono::seconds(60);

    slamService.SetActionMode();

    BOOST_TEST(slamService.GetActionMode() == ActionMode::UPDATING);
    slamService.OverwriteMapBuilderParameters();
    checkCartoMapBuilderParameters(slamService);

    // Remove the temporary directory and its contents
    utils::removeTmpDirectory(tmp_dir);
}

BOOST_AUTO_TEST_CASE(
    OverwriteMapBuilderParameters_check_default_values_updating) {
    // Create a temp directory with a map file in it
    std::vector<std::string> data_files{};
    std::vector<std::string> map_files{
        "map_data_2022-02-11T01:44:53.1903Z.pbstream"};
    // Create a unique path in the temp directory and add the files
    boost::filesystem::path tmp_dir =
        utils::createTmpDirectoryAndAddFiles(data_files, map_files);

    SLAMServiceImpl slamService;
    slamService.path_to_map = tmp_dir.string() + "/map";
    // Set the action mode to updating by providing an apriori map
    // and by setting map_rate_sec != 0
    slamService.map_rate_sec = std::chrono::seconds(60);

    slamService.SetActionMode();

    BOOST_TEST(slamService.GetActionMode() == ActionMode::UPDATING);
    slamService.OverwriteMapBuilderParameters();
    checkCartoMapBuilderParameters(slamService);

    // Remove the temporary directory and its contents
    utils::removeTmpDirectory(tmp_dir);
}

BOOST_AUTO_TEST_CASE(OverwriteMapBuilderParameters_set_values_localizing) {
    // Create a temp directory with a map file in it
    std::vector<std::string> data_files{};
    std::vector<std::string> map_files{
        "map_data_2022-02-11T01:44:53.1903Z.pbstream"};
    // Create a unique path in the temp directory and add the files
    boost::filesystem::path tmp_dir =
        utils::createTmpDirectoryAndAddFiles(data_files, map_files);

    SLAMServiceImpl slamService;
    slamService.path_to_map = tmp_dir.string() + "/map";
    slamService.optimize_every_n_nodes = 9999;
    slamService.num_range_data = 9998;
    slamService.missing_data_ray_length = 9997.77;
    slamService.max_range = 9996.66;
    slamService.min_range = 9995.55;
    slamService.max_submaps_to_keep = 9994;
    slamService.fresh_submaps_count = 9993;
    slamService.min_covered_area = 9992.22;
    slamService.min_added_submaps_count = 9991;
    slamService.occupied_space_weight = 9990.09;
    slamService.translation_weight = 9989.89;
    slamService.rotation_weight = 9988.88;
    // Set the action mode to localizing by providing an apriori map
    // and by setting map_rate_sec == 0
    slamService.map_rate_sec = std::chrono::seconds(0);

    slamService.SetActionMode();

    BOOST_TEST(slamService.GetActionMode() == ActionMode::LOCALIZING);
    slamService.OverwriteMapBuilderParameters();
    checkCartoMapBuilderParameters(slamService);

    // Remove the temporary directory and its contents
    utils::removeTmpDirectory(tmp_dir);
}

BOOST_AUTO_TEST_CASE(
    OverwriteMapBuilderParameters_check_default_values_localizing) {
    // Create a temp directory with a map file in it
    std::vector<std::string> data_files{};
    std::vector<std::string> map_files{
        "map_data_2022-02-11T01:44:53.1903Z.pbstream"};
    // Create a unique path in the temp directory and add the files
    boost::filesystem::path tmp_dir =
        utils::createTmpDirectoryAndAddFiles(data_files, map_files);

    SLAMServiceImpl slamService;
    slamService.path_to_map = tmp_dir.string() + "/map";
    // Set the action mode to localizing by providing an apriori map
    // and by setting map_rate_sec == 0
    slamService.map_rate_sec = std::chrono::seconds(0);

    slamService.SetActionMode();

    BOOST_TEST(slamService.GetActionMode() == ActionMode::LOCALIZING);
    slamService.OverwriteMapBuilderParameters();
    checkCartoMapBuilderParameters(slamService);

    // Remove the temporary directory and its contents
    utils::removeTmpDirectory(tmp_dir);
}

BOOST_AUTO_TEST_CASE(SetActionMode_mapping) {
    SLAMServiceImpl slamService;
    // Mapping is the default action_mode when slamService is created
    BOOST_TEST(slamService.GetActionMode() == ActionMode::MAPPING);

    // Set up the environment such that SetActionMode sets the
    // action_mode to "mapping" by setting map_rate_sec != 0 and by
    // ensuring that there is no map in the map directory
    slamService.map_rate_sec = std::chrono::seconds(60);

    // Create a temp directory that does not contain a map
    std::vector<std::string> data_files{};
    std::vector<std::string> map_files{};
    // Create a unique path in the temp directory and add the files
    boost::filesystem::path tmp_dir =
        utils::createTmpDirectoryAndAddFiles(data_files, map_files);
    slamService.path_to_map = tmp_dir.string() + "/map";
    slamService.SetActionMode();

    BOOST_TEST(slamService.GetActionMode() == ActionMode::MAPPING);

    // Remove the temporary directory and its contents
    utils::removeTmpDirectory(tmp_dir);
}

BOOST_AUTO_TEST_CASE(SetActionMode_updating) {
    SLAMServiceImpl slamService;

    // Set up the environment such that SetActionMode sets the
    // action_mode to "updating" by setting map_rate_sec != 0 and by
    // ensuring that there is a map in the map directory
    slamService.map_rate_sec = std::chrono::seconds(60);

    // Create a temp directory with a map file in it
    std::vector<std::string> data_files{};
    std::vector<std::string> map_files{
        "map_data_2022-02-11T01:44:53.1903Z.pbstream"};
    // Create a unique path in the temp directory and add the files
    boost::filesystem::path tmp_dir =
        utils::createTmpDirectoryAndAddFiles(data_files, map_files);
    slamService.path_to_map = tmp_dir.string() + "/map";
    slamService.SetActionMode();

    BOOST_TEST(slamService.GetActionMode() == ActionMode::UPDATING);

    // Remove the temporary directory and its contents
    utils::removeTmpDirectory(tmp_dir);
}

BOOST_AUTO_TEST_CASE(SetActionMode_localizing) {
    SLAMServiceImpl slamService;

    // Set up the environment such that SetActionMode sets the
    // action_mode to "localizing" by setting map_rate_sec == 0 and by
    // ensuring that there is a map in the map directory
    slamService.map_rate_sec = std::chrono::seconds(0);

    // Create a temp directory with a map file in it
    std::vector<std::string> data_files{};
    std::vector<std::string> map_files{
        "map_data_2022-02-11T01:44:53.1903Z.pbstream"};
    // Create a unique path in the temp directory and add the files
    boost::filesystem::path tmp_dir =
        utils::createTmpDirectoryAndAddFiles(data_files, map_files);
    slamService.path_to_map = tmp_dir.string() + "/map";
    slamService.SetActionMode();

    BOOST_TEST(slamService.GetActionMode() == ActionMode::LOCALIZING);

    // Remove the temporary directory and its contents
    utils::removeTmpDirectory(tmp_dir);
}

BOOST_AUTO_TEST_CASE(SetActionMode_invalid_case) {
    SLAMServiceImpl slamService;

    // Set up the environment such that SetActionMode throws
    // an error indicating that this is an invalid case. Do this by
    // setting map_rate_sec == 0 and by ensuring that there is no
    // map in the map directory
    slamService.map_rate_sec = std::chrono::seconds(0);

    // Create a temp directory that does not contain a map
    std::vector<std::string> data_files{};
    std::vector<std::string> map_files{};
    // Create a unique path in the temp directory and add the files
    boost::filesystem::path tmp_dir =
        utils::createTmpDirectoryAndAddFiles(data_files, map_files);
    slamService.path_to_map = tmp_dir.string() + "/map";

    const std::string message =
        "set to localization mode (map_rate_sec = 0) but couldn't find "
        "apriori map to localize on";
    BOOST_CHECK_EXCEPTION(slamService.SetActionMode(), std::runtime_error,
                          [&message](const std::runtime_error& ex) {
                              BOOST_CHECK_EQUAL(ex.what(), message);
                              return true;
                          });

    // Remove the temporary directory and its contents
    utils::removeTmpDirectory(tmp_dir);
}

<<<<<<< HEAD
// BOOST_AUTO_TEST_CASE(GetNextDataFileOffline_not_enough_data) {
//     SLAMServiceImpl slamService;

//     // Create a temp directory that does not contain enough data files for
//     // mapping
//     std::vector<std::string> data_files{
//         "rplidar_data_2022-02-11T01:45:47.0764Z.pcd",
//         "rplidar_data_2022-02-11T01:46:41.4989Z.pcd"};
//     std::vector<std::string> map_files{};
//     // Create a unique path in the temp directory and add the files
//     boost::filesystem::path tmp_dir =
//         utils::createTmpDirectoryAndAddFiles(data_files, map_files);
//     slamService.path_to_data = tmp_dir.string() + "/data";

//     const std::string message = "not enough data in data directory";
//     BOOST_CHECK_EXCEPTION(slamService.GetNextDataFileOffline(),
//                           std::runtime_error,
//                           [&message](const std::runtime_error& ex) {
//                               BOOST_CHECK_EQUAL(ex.what(), message);
//                               return true;
//                           });

//     // Remove the temporary directory and its contents
//     utils::removeTmpDirectory(tmp_dir);
// }

// BOOST_AUTO_TEST_CASE(GetNextDataFileOffline) {
//     SLAMServiceImpl slamService;

//     // Create a temp directory with some data files in it
//     std::vector<std::string> data_files{
//         "rplidar_data_2022-02-11T01:45:47.0764Z.pcd",
//         "rplidar_data_2022-02-11T01:45:47.2439Z.pcd",
//         "rplidar_data_2022-02-11T01:46:41.4989Z.pcd",
//         "rplidar_data_2022-02-11T01:46:41.5808Z.pcd",
//         "rplidar_data_2022-02-11T01:46:41.6631Z.pcd"};
//     std::vector<std::string> map_files{};
//     // Create a unique path in the temp directory and add the files
//     boost::filesystem::path tmp_dir =
//         utils::createTmpDirectoryAndAddFiles(data_files, map_files);
//     slamService.path_to_data = tmp_dir.string() + "/data";

//     for (int i = 0; i < data_files.size(); i++) {
//         BOOST_TEST(slamService.GetNextDataFileOffline() ==
//                    (slamService.path_to_data + "/" + data_files[i]));
//     }

//     // Remove the temporary directory and its contents
//     utils::removeTmpDirectory(tmp_dir);
// }
=======
BOOST_AUTO_TEST_CASE(GetNextDataFileOfflineHelper_not_enough_data) {
    SLAMServiceImpl slamService;

    // Create a temp directory that does not contain enough data files for
    // mapping
    std::vector<std::string> data_files{
        "rplidar_data_2022-02-11T01:45:47.0764Z.pcd",
        "rplidar_data_2022-02-11T01:46:41.4989Z.pcd"};
    std::vector<std::string> map_files{};
    // Create a unique path in the temp directory and add the files
    boost::filesystem::path tmp_dir =
        utils::createTmpDirectoryAndAddFiles(data_files, map_files);
    slamService.path_to_data = tmp_dir.string() + "/data";

    BOOST_TEST(slamService.GetNextDataFileOfflineHelper() == "");

    // Remove the temporary directory and its contents
    utils::removeTmpDirectory(tmp_dir);
}

BOOST_AUTO_TEST_CASE(GetNextDataFileOffline) {
    SLAMServiceImpl slamService;

    // Create a temp directory with some data files in it
    std::vector<std::string> data_files{
        "rplidar_data_2022-02-11T01:45:47.0764Z.pcd",
        "rplidar_data_2022-02-11T01:45:47.2439Z.pcd",
        "rplidar_data_2022-02-11T01:46:41.4989Z.pcd",
        "rplidar_data_2022-02-11T01:46:41.5808Z.pcd",
        "rplidar_data_2022-02-11T01:46:41.6631Z.pcd"};
    std::vector<std::string> map_files{};
    // Create a unique path in the temp directory and add the files
    boost::filesystem::path tmp_dir =
        utils::createTmpDirectoryAndAddFiles(data_files, map_files);
    slamService.path_to_data = tmp_dir.string() + "/data";

    for (int i = 0; i < data_files.size() - 1; i++) {
        BOOST_TEST(slamService.GetNextDataFileOffline() ==
                   (slamService.path_to_data + "/" + data_files[i]));
    }

    // Remove the temporary directory and its contents
    utils::removeTmpDirectory(tmp_dir);
}
>>>>>>> 31d09497

BOOST_AUTO_TEST_CASE(GetNextDataFileOnline) {
    SLAMServiceImpl slamService;

    // Create a temp directory with some data files in it
    std::vector<std::string> data_files{
        "rplidar_data_2022-02-11T01:45:47.0764Z.pcd",
        "rplidar_data_2022-02-11T01:45:47.2439Z.pcd",
        "rplidar_data_2022-02-11T01:46:41.4989Z.pcd",
        "rplidar_data_2022-02-11T01:46:41.5808Z.pcd",
        "rplidar_data_2022-02-11T01:46:41.6631Z.pcd"};
    std::vector<std::string> map_files{};
    // Create a unique path in the temp directory and add the files
    boost::filesystem::path tmp_dir =
        utils::createTmpDirectoryAndAddFiles(data_files, map_files);
    slamService.path_to_data = tmp_dir.string() + "/data";

    for (int i = data_files.size() - 1; i > 0; i--) {
        BOOST_TEST(slamService.GetNextDataFileOnline() ==
                   (slamService.path_to_data + "/" + data_files[i - 1]));
        io::RemoveFile(slamService.path_to_data + "/" + data_files[i]);
    }

    // Remove the temporary directory and its contents
    utils::removeTmpDirectory(tmp_dir);
}

BOOST_AUTO_TEST_SUITE_END()

}  // namespace
}  // namespace viam<|MERGE_RESOLUTION|>--- conflicted
+++ resolved
@@ -318,7 +318,6 @@
     utils::removeTmpDirectory(tmp_dir);
 }
 
-<<<<<<< HEAD
 // BOOST_AUTO_TEST_CASE(GetNextDataFileOffline_not_enough_data) {
 //     SLAMServiceImpl slamService;
 
@@ -333,13 +332,7 @@
 //         utils::createTmpDirectoryAndAddFiles(data_files, map_files);
 //     slamService.path_to_data = tmp_dir.string() + "/data";
 
-//     const std::string message = "not enough data in data directory";
-//     BOOST_CHECK_EXCEPTION(slamService.GetNextDataFileOffline(),
-//                           std::runtime_error,
-//                           [&message](const std::runtime_error& ex) {
-//                               BOOST_CHECK_EQUAL(ex.what(), message);
-//                               return true;
-//                           });
+    // BOOST_TEST(slamService.GetNextDataFileOfflineHelper() == "");
 
 //     // Remove the temporary directory and its contents
 //     utils::removeTmpDirectory(tmp_dir);
@@ -361,36 +354,16 @@
 //         utils::createTmpDirectoryAndAddFiles(data_files, map_files);
 //     slamService.path_to_data = tmp_dir.string() + "/data";
 
-//     for (int i = 0; i < data_files.size(); i++) {
-//         BOOST_TEST(slamService.GetNextDataFileOffline() ==
-//                    (slamService.path_to_data + "/" + data_files[i]));
-//     }
+    // for (int i = 0; i < data_files.size() - 1; i++) {
+    //     BOOST_TEST(slamService.GetNextDataFileOffline() ==
+    //                (slamService.path_to_data + "/" + data_files[i]));
+    // }
 
 //     // Remove the temporary directory and its contents
 //     utils::removeTmpDirectory(tmp_dir);
 // }
-=======
-BOOST_AUTO_TEST_CASE(GetNextDataFileOfflineHelper_not_enough_data) {
-    SLAMServiceImpl slamService;
-
-    // Create a temp directory that does not contain enough data files for
-    // mapping
-    std::vector<std::string> data_files{
-        "rplidar_data_2022-02-11T01:45:47.0764Z.pcd",
-        "rplidar_data_2022-02-11T01:46:41.4989Z.pcd"};
-    std::vector<std::string> map_files{};
-    // Create a unique path in the temp directory and add the files
-    boost::filesystem::path tmp_dir =
-        utils::createTmpDirectoryAndAddFiles(data_files, map_files);
-    slamService.path_to_data = tmp_dir.string() + "/data";
-
-    BOOST_TEST(slamService.GetNextDataFileOfflineHelper() == "");
-
-    // Remove the temporary directory and its contents
-    utils::removeTmpDirectory(tmp_dir);
-}
-
-BOOST_AUTO_TEST_CASE(GetNextDataFileOffline) {
+
+BOOST_AUTO_TEST_CASE(GetNextDataFileOnline) {
     SLAMServiceImpl slamService;
 
     // Create a temp directory with some data files in it
@@ -406,32 +379,6 @@
         utils::createTmpDirectoryAndAddFiles(data_files, map_files);
     slamService.path_to_data = tmp_dir.string() + "/data";
 
-    for (int i = 0; i < data_files.size() - 1; i++) {
-        BOOST_TEST(slamService.GetNextDataFileOffline() ==
-                   (slamService.path_to_data + "/" + data_files[i]));
-    }
-
-    // Remove the temporary directory and its contents
-    utils::removeTmpDirectory(tmp_dir);
-}
->>>>>>> 31d09497
-
-BOOST_AUTO_TEST_CASE(GetNextDataFileOnline) {
-    SLAMServiceImpl slamService;
-
-    // Create a temp directory with some data files in it
-    std::vector<std::string> data_files{
-        "rplidar_data_2022-02-11T01:45:47.0764Z.pcd",
-        "rplidar_data_2022-02-11T01:45:47.2439Z.pcd",
-        "rplidar_data_2022-02-11T01:46:41.4989Z.pcd",
-        "rplidar_data_2022-02-11T01:46:41.5808Z.pcd",
-        "rplidar_data_2022-02-11T01:46:41.6631Z.pcd"};
-    std::vector<std::string> map_files{};
-    // Create a unique path in the temp directory and add the files
-    boost::filesystem::path tmp_dir =
-        utils::createTmpDirectoryAndAddFiles(data_files, map_files);
-    slamService.path_to_data = tmp_dir.string() + "/data";
-
     for (int i = data_files.size() - 1; i > 0; i--) {
         BOOST_TEST(slamService.GetNextDataFileOnline() ==
                    (slamService.path_to_data + "/" + data_files[i - 1]));
