--- conflicted
+++ resolved
@@ -547,20 +547,13 @@
         // This log line is needed by rdk integration tests.
         VLOG(1) << "No new data found";
     }
-<<<<<<< HEAD
-    // if (file_list_offline.size() == 0) {
-        std::vector<std::string> file_list_offline = viam::io::ListSortedFilesInDirectory(path_to_data);
-        // LOG(INFO) << "yo SLAM POC: number of data: " << file_list_offline.size();
+    return "";
+}
+
+std::string SLAMServiceImpl::GetNextDataFileOfflineHelper() {
+    // if (file_list_offline.size() - current_file_offline <= 2) {
+        file_list_offline = viam::io::ListSortedFilesInDirectory(path_to_data);
     // }
-=======
-    return "";
-}
-
-std::string SLAMServiceImpl::GetNextDataFileOfflineHelper() {
-    if (file_list_offline.size() - current_file_offline <= 2) {
-        file_list_offline = viam::io::ListSortedFilesInDirectory(path_to_data);
-    }
->>>>>>> 31d09497
     // We're setting the minimum required files to be two for the following
     // reasons:
     // 1. Cartographer needs at least two PCD files to work properly.
@@ -569,7 +562,6 @@
     // Expecting a minimum of 3 files solves both problems without having to
     // loop over and count the number of actual data files in the data
     // directory.
-<<<<<<< HEAD
     // if (file_list_offline.size() <= 2) {
     //     throw std::runtime_error("not enough data in data directory");
     // }
@@ -582,19 +574,6 @@
     const auto to_return = file_list_offline[0];
     current_file_offline++;
     return to_return;
-=======
-    if (file_list_offline.size() > 2) {
-        // If the current file is the last in the file list, we don't return
-        // it yet, since it's possible it's still being written to.
-        if (current_file_offline != file_list_offline.size() - 1) {
-            const auto to_return = file_list_offline[current_file_offline];
-            current_file_offline++;
-            return to_return;
-        }
-    }
-
-    return "";
->>>>>>> 31d09497
 }
 
 std::string SLAMServiceImpl::GetNextDataFileOnline() {
