// Package cartofacade is used to mock the CGo API.
package cartofacade

import (
	"time"
)

// CartoLibMock represents a fake instance of cartofacade.
type CartoLibMock struct {
	CartoLib
	TerminateFunc func() error
}

// Terminate calls the injected TerminateFunc or the real version.
func (cf *CartoLibMock) Terminate() error {
	if cf.TerminateFunc == nil {
		return cf.CartoLib.Terminate()
	}
	return cf.TerminateFunc()
}

// CartoMock represents a fake instance of cartofacade.
type CartoMock struct {
	Carto
<<<<<<< HEAD
	StartFunc            func() error
	StopFunc             func() error
	TerminateFunc        func() error
	AddLidarReadingFunc  func(string, []byte, time.Time) error
	AddIMUReadingFunc    func(string, IMUReading, time.Time) error
	GetPositionFunc      func() (GetPosition, error)
	GetPointCloudMapFunc func() ([]byte, error)
	GetInternalStateFunc func() ([]byte, error)
=======
	StartFunc                func() error
	StopFunc                 func() error
	TerminateFunc            func() error
	AddLidarReadingFunc      func(string, []byte, time.Time) error
	GetPositionFunc          func() (GetPosition, error)
	GetPointCloudMapFunc     func() ([]byte, error)
	GetInternalStateFunc     func() ([]byte, error)
	RunFinalOptimizationFunc func() error
>>>>>>> 9204d3c2
}

// Start calls the injected StartFunc or the real version.
func (cf *CartoMock) start() error {
	if cf.StartFunc == nil {
		return cf.Carto.start()
	}
	return cf.StartFunc()
}

// Stop calls the injected StopFunc or the real version.
func (cf *CartoMock) stop() error {
	if cf.StopFunc == nil {
		return cf.Carto.stop()
	}
	return cf.StopFunc()
}

// Terminate calls the injected TerminateFunc or the real version.
func (cf *CartoMock) terminate() error {
	if cf.TerminateFunc == nil {
		return cf.Carto.terminate()
	}
	return cf.TerminateFunc()
}

// addLidarReading calls the injected AddLidarReadingFunc or the real version.
func (cf *CartoMock) addLidarReading(lidar string, readings []byte, time time.Time) error {
	if cf.AddLidarReadingFunc == nil {
		return cf.Carto.addLidarReading(lidar, readings, time)
	}
	return cf.AddLidarReadingFunc(lidar, readings, time)
}

// addIMUReading calls the injected AddIMUReadingFunc or the real version.
func (cf *CartoMock) addIMUReading(imu string, readings IMUReading, time time.Time) error {
	if cf.AddIMUReadingFunc == nil {
		return cf.Carto.addIMUReading(imu, readings, time)
	}
	return cf.AddIMUReadingFunc(imu, readings, time)
}

// GetPosition calls the injected GetPositionFunc or the real version.
func (cf *CartoMock) getPosition() (GetPosition, error) {
	if cf.GetPositionFunc == nil {
		return cf.Carto.getPosition()
	}
	return cf.GetPositionFunc()
}

// GetPointCloudMap calls the injected GetPointCloudMap or the real version.
func (cf *CartoMock) getPointCloudMap() ([]byte, error) {
	if cf.GetPointCloudMapFunc == nil {
		return cf.Carto.getPointCloudMap()
	}
	return cf.GetPointCloudMapFunc()
}

// GetInternalState calls the injected GetInternalState or the real version.
func (cf *CartoMock) getInternalState() ([]byte, error) {
	if cf.GetInternalStateFunc == nil {
		return cf.Carto.getInternalState()
	}
	return cf.GetInternalStateFunc()
}

// runFinalOptimization calls the injected GetInternalState or the real version.
func (cf *CartoMock) runFinalOptimization() error {
	if cf.RunFinalOptimizationFunc == nil {
		return cf.Carto.runFinalOptimization()
	}
	return cf.RunFinalOptimizationFunc()
}<|MERGE_RESOLUTION|>--- conflicted
+++ resolved
@@ -22,25 +22,15 @@
 // CartoMock represents a fake instance of cartofacade.
 type CartoMock struct {
 	Carto
-<<<<<<< HEAD
-	StartFunc            func() error
-	StopFunc             func() error
-	TerminateFunc        func() error
-	AddLidarReadingFunc  func(string, []byte, time.Time) error
-	AddIMUReadingFunc    func(string, IMUReading, time.Time) error
-	GetPositionFunc      func() (GetPosition, error)
-	GetPointCloudMapFunc func() ([]byte, error)
-	GetInternalStateFunc func() ([]byte, error)
-=======
 	StartFunc                func() error
 	StopFunc                 func() error
 	TerminateFunc            func() error
 	AddLidarReadingFunc      func(string, []byte, time.Time) error
+	AddIMUReadingFunc        func(string, IMUReading, time.Time) error
 	GetPositionFunc          func() (GetPosition, error)
 	GetPointCloudMapFunc     func() ([]byte, error)
 	GetInternalStateFunc     func() ([]byte, error)
 	RunFinalOptimizationFunc func() error
->>>>>>> 9204d3c2
 }
 
 // Start calls the injected StartFunc or the real version.
