--- conflicted
+++ resolved
@@ -44,11 +44,7 @@
           title: Automated Go Dependencies Update
           body: This is an auto-generated PR to update go dependencies. Please confirm tests are passing before merging.
           reviewers: JohnN193
-<<<<<<< HEAD
-          draft: always-true
-=======
           draft: true
->>>>>>> 660a518c
 
   slack-workflow-status:
       if: ${{ failure() }} 
