name: Test

on:
  workflow_dispatch:
  workflow_call:

jobs:
  lint:
    name: Lint
    runs-on: [x64, qemu-host]
    container:
      image: ghcr.io/viamrobotics/canon:amd64-cache
      options: --platform linux/amd64
    timeout-minutes: 30
    steps:
    - name: Check out code in viam-cartographer directory
      uses: actions/checkout@v3
      with:
        submodules: recursive

    - name: Verify no uncommitted changes from make lint
      run: |
        git init
        git add .
        chown -R testbot:testbot .
        sudo -u testbot bash -lc 'make lint-setup lint'
        GEN_DIFF=$(git status -s)

        if [ -n "$GEN_DIFF" ]; then
            echo '"make lint" resulted in changes not in git' 1>&2
            git status
            exit 1
        fi

  build_and_test:
    name: Build and Test Cartographer
    strategy:
      matrix:
        include:
          - arch: [x64, qemu-host]
            image: ghcr.io/viamrobotics/canon:amd64-cache
            platform: linux/amd64
          - arch: [arm64, qemu-host]
            image: ghcr.io/viamrobotics/canon:arm64-cache
            platform: linux/arm64
    runs-on: ${{ matrix.arch }}
    container:
      image: ${{ matrix.image }}
      options: --platform ${{ matrix.platform }}
    timeout-minutes: 30

    # Now that RDK is public, can't directly comment without token having full read/write access
    # appimage-comment.yml will trigger separately and post the actual comments

    - name: Prepare code comment
      run: |
        echo "PR_NUMBER=${{ github.event.pull_request.number }}" >> pr.env

    - name: Mark appimage label
      if: contains(github.event.pull_request.labels.*.name, 'appimage') || contains(github.event.pull_request.labels.*.name, 'appimage-ignore-tests')
      run: |
        echo "APPIMAGE=true" >> pr.env

    - name: Upload code coverage
      uses: actions/upload-artifact@v3
      with:
        name: pr-variables
        path: |
         pr.env
        retention-days: 1

    steps:
    - name: Check out code in viam-cartographer directory
      uses: actions/checkout@v3
      with:
        submodules: recursive
        path: viam-cartographer

    - name: make bufinstall buf setup
      uses: nick-fields/retry@v2
      with:
        timeout_minutes: 5
        max_attempts: 3
        retry_on: timeout
        shell: bash
        command: |
          sudo -u testbot bash -lc 'cd viam-cartographer && make bufinstall buf setup'

    - name: make build
      run: |
        sudo -u testbot bash -lc 'cd viam-cartographer && make build'

    - name: make install-lua-files
      run: |
        sudo -u testbot bash -lc 'cd viam-cartographer && make install-lua-files'

    - name: make test
      run: |
        sudo -u testbot bash -lc 'cd viam-cartographer && make test'

    - name: Copy carto_grpc_server binary
      if: matrix.platform == 'linux/amd64'
      run: |
        sudo cp viam-cartographer/viam-cartographer/build/carto_grpc_server /usr/local/bin/carto_grpc_server

    - name: Check out code in rdk directory
      if: matrix.platform == 'linux/amd64'
      uses: actions/checkout@v3
      # Pulls main/HEAD from rdk to ensure no accidental regressions
      with:
        repository: viamrobotics/rdk 
        path: rdk

    - name: Run rdk cartographer integration tests
      if: matrix.platform == 'linux/amd64'
      run: |
        sudo -u testbot bash -lc 'cd rdk/services/slam/builtin && sudo go test -v -race -run TestCartographerIntegration'

    - name: Run viam-cartographer cartographer integration tests
      if: matrix.platform == 'linux/amd64'
      run: |
<<<<<<< HEAD
        sudo -u testbot bash -lc 'cd viam-cartographer && sudo go test -v -race -run TestCartographerIntegration'
=======
        sudo -u testbot bash -lc 'cd viam-cartographer && sudo go test -v -race -run TestCartographerIntegration'

    # Now that RDK is public, can't directly comment without token having full read/write access
    # code-coverage-comment.yml will trigger seperately and post the actual comments

    - name: Prepare code comment
      run: |
        echo "PR_NUMBER=${{ github.event.pull_request.number }}" >> pr.env

    - name: Mark appimage label
      if: contains(github.event.pull_request.labels.*.name, 'appimage') || contains(github.event.pull_request.labels.*.name, 'appimage-ignore-tests')
      run: |
        echo "APPIMAGE=true" >> pr.env

    - name: Upload PR variables
      uses: actions/upload-artifact@v3
      with:
        name: pr-variables
        path: |
         pr.env
        retention-days: 1
>>>>>>> 8944f3f6
<|MERGE_RESOLUTION|>--- conflicted
+++ resolved
@@ -49,19 +49,19 @@
       options: --platform ${{ matrix.platform }}
     timeout-minutes: 30
 
-    # Now that RDK is public, can't directly comment without token having full read/write access
+    # Now that viam-cartographer is public, can't directly comment without token having full read/write access
     # appimage-comment.yml will trigger separately and post the actual comments
 
-    - name: Prepare code comment
+    - name: Set PR Number variable
       run: |
         echo "PR_NUMBER=${{ github.event.pull_request.number }}" >> pr.env
 
-    - name: Mark appimage label
+    - name: Set appimage variable
       if: contains(github.event.pull_request.labels.*.name, 'appimage') || contains(github.event.pull_request.labels.*.name, 'appimage-ignore-tests')
       run: |
         echo "APPIMAGE=true" >> pr.env
 
-    - name: Upload code coverage
+    - name: Upload PR variables
       uses: actions/upload-artifact@v3
       with:
         name: pr-variables
@@ -119,28 +119,4 @@
     - name: Run viam-cartographer cartographer integration tests
       if: matrix.platform == 'linux/amd64'
       run: |
-<<<<<<< HEAD
-        sudo -u testbot bash -lc 'cd viam-cartographer && sudo go test -v -race -run TestCartographerIntegration'
-=======
-        sudo -u testbot bash -lc 'cd viam-cartographer && sudo go test -v -race -run TestCartographerIntegration'
-
-    # Now that RDK is public, can't directly comment without token having full read/write access
-    # code-coverage-comment.yml will trigger seperately and post the actual comments
-
-    - name: Prepare code comment
-      run: |
-        echo "PR_NUMBER=${{ github.event.pull_request.number }}" >> pr.env
-
-    - name: Mark appimage label
-      if: contains(github.event.pull_request.labels.*.name, 'appimage') || contains(github.event.pull_request.labels.*.name, 'appimage-ignore-tests')
-      run: |
-        echo "APPIMAGE=true" >> pr.env
-
-    - name: Upload PR variables
-      uses: actions/upload-artifact@v3
-      with:
-        name: pr-variables
-        path: |
-         pr.env
-        retention-days: 1
->>>>>>> 8944f3f6
+        sudo -u testbot bash -lc 'cd viam-cartographer && sudo go test -v -race -run TestCartographerIntegration'