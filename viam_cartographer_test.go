--- conflicted
+++ resolved
@@ -74,10 +74,6 @@
 		test.That(t, err, test.ShouldBeError, viamcartographer.ErrUseCloudSlamEnabled)
 		test.That(t, prop, test.ShouldResemble, slam.Properties{})
 
-		prop, err := svc.Properties(ctx)
-		test.That(t, err, test.ShouldBeError, viamcartographer.ErrUseCloudSlamEnabled)
-		test.That(t, prop, test.ShouldResemble, slam.Properties{})
-
 		cmd := map[string]interface{}{}
 		resp, err := svc.DoCommand(ctx, cmd)
 		test.That(t, resp, test.ShouldBeNil)
@@ -162,12 +158,6 @@
 		test.That(t, ok, test.ShouldBeTrue)
 		test.That(t, cs.SlamMode, test.ShouldEqual, cartofacade.LocalizingMode)
 
-<<<<<<< HEAD
-=======
-		timestamp1, err := svc.LatestMapInfo(context.Background())
-		test.That(t, err, test.ShouldBeNil)
-
->>>>>>> c318e491
 		// Test position
 		pose, componentReference, err := svc.Position(context.Background())
 		test.That(t, pose, test.ShouldBeNil)
@@ -197,12 +187,6 @@
 		test.That(t, prop.CloudSlam, test.ShouldBeFalse)
 		test.That(t, prop.MappingMode, test.ShouldEqual, slam.MappingModeLocalizationOnly)
 
-		// Test properties
-		prop, err := svc.Properties(context.Background())
-		test.That(t, err, test.ShouldBeNil)
-		test.That(t, prop.CloudSlam, test.ShouldBeFalse)
-		test.That(t, prop.MappingMode, test.ShouldEqual, slam.MappingModeLocalizationOnly)
-
 		test.That(t, svc.Close(context.Background()), test.ShouldBeNil)
 	})
 
@@ -234,12 +218,6 @@
 		test.That(t, err, test.ShouldNotBeNil)
 		test.That(t, err.Error(), test.ShouldContainSubstring, "VIAM_CARTO_GET_POSITION_NOT_INITIALIZED")
 
-<<<<<<< HEAD
-=======
-		timestamp1, err := svc.LatestMapInfo(context.Background())
-		test.That(t, err, test.ShouldBeNil)
-
->>>>>>> c318e491
 		// Test pointcloud map
 		pcmFunc, err := svc.PointCloudMap(context.Background())
 		test.That(t, err, test.ShouldBeNil)
@@ -255,12 +233,6 @@
 		is, err := slam.HelperConcatenateChunksToFull(isFunc)
 		test.That(t, err, test.ShouldBeNil)
 		test.That(t, is, test.ShouldNotBeNil)
-
-		// Test properties
-		prop, err := svc.Properties(context.Background())
-		test.That(t, err, test.ShouldBeNil)
-		test.That(t, prop.CloudSlam, test.ShouldBeFalse)
-		test.That(t, prop.MappingMode, test.ShouldEqual, slam.MappingModeUpdateExistingMap)
 
 		// Test properties
 		prop, err := svc.Properties(context.Background())
@@ -347,10 +319,6 @@
 		gisF, err := svc.InternalState(ctx)
 		test.That(t, gisF, test.ShouldBeNil)
 		test.That(t, err, test.ShouldBeError, viamcartographer.ErrClosed)
-
-		prop, err := svc.Properties(ctx)
-		test.That(t, err, test.ShouldBeError, viamcartographer.ErrClosed)
-		test.That(t, prop, test.ShouldResemble, slam.Properties{})
 
 		prop, err := svc.Properties(ctx)
 		test.That(t, err, test.ShouldBeError, viamcartographer.ErrClosed)
